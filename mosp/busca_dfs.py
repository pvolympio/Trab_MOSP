"""
Este arquivo contém as funções de Busca em Profundidade (DFS) para percorrer o grafo padrão-padrão.

Descrição:
    - Dadas listas de adjacência ou subgrafos, as funções geram ordens de visitação dos padrões (vértices) utilizando variações da DFS.
    - A função 'dfs' implementa a DFS clássica pura, garantindo a cobertura de todos os padrões, mesmo em componentes desconexas.
    - A função 'dfs_limitado' implementa uma DFS com profundidade máxima controlada, priorizando vizinhos com maior similaridade de peças, de modo a balancear exploração e fechamento precoce de pilhas.

Uso no projeto:
    - As buscas geram ordens de produção que serão avaliadas com a função de custo (NMPA).
    - Essas ordens são usadas no benchmark para comparar diferentes estratégias de busca e adaptação.

Funções disponíveis:
    - dfs(lista_adjacencia, vertice_inicial):
        - Realiza a DFS tradicional sobre o grafo.
    - dfs_limitado(subgrafo, no_inicial, visitados, matPaPe, limite=2):
        - Realiza uma DFS limitada em profundidade, priorizando vizinhos mais similares na escolha de expansão.

Exemplo de uso:
    from mosp.busca_dfs import dfs, dfs_limitado
    ordem_dfs = dfs(lista_adjacencia, vertice_inicial)
    ordem_limitada = dfs_limitado(subgrafo, no_inicial, visitados, matriz_padroes_pecas, limite=2)
"""

import numpy as np

def dfs(lista_adjacencia, vertice_inicial):
    """
    Executa a Busca em Profundidade (DFS) no grafo padrão-padrão ou subgrafo.

    Compatível com subgrafos (ex: comunidades detectadas).

    Args:
        lista_adjacencia: Dicionário {vértice: lista de vizinhos}.
        vertice_inicial: Índice do vértice de início da busca.

    Returns:
        ordem: Lista de padrões (vértices) na ordem em que foram visitados pela DFS.
               Se o grafo tiver componentes desconexas, os padrões isolados ou de outras componentes serão adicionados ao final da ordem.
    """
    # Correção: pegar os vértices reais, não um range de 0 até N-1
    todos_vertices = list(lista_adjacencia.keys())

    visitados = []
    pilha = [vertice_inicial]

    # Enquanto ainda houver vértices não visitados
    while todos_vertices:
        # Enquanto a pilha não estiver vazia
        while pilha:
            vertice_atual = pilha[0]

            if vertice_atual not in visitados:
                visitados.append(vertice_atual)

            # Encontra os vizinhos que ainda não foram visitados
            vizinhos_nao_visitados = list(set(lista_adjacencia[vertice_atual]) - set(visitados))
            vizinhos_nao_visitados.sort()

            if vizinhos_nao_visitados:
                pilha.insert(0, vizinhos_nao_visitados[0])
            else:
                pilha.pop(0)

        # Após terminar um componente, atualiza a lista de vértices não visitados
        todos_vertices = list(set(todos_vertices) - set(visitados))

        # Se ainda houver vértices não visitados, começa nova DFS por outro componente
        if todos_vertices:
            pilha = [todos_vertices[0]]

    return visitados

def dfs_adaptado(subgrafo, no_inicial, matPaPe, limite=2):
    """
<<<<<<< HEAD
    Executa uma busca em profundidade (DFS) otimizada com profundidade limitada.
=======
    Executa uma busca em profundidade (DFS) com profundidade máxima controlada, priorizando a visita de vizinhos mais similares (com mais peças em comum).
>>>>>>> 61d64c88

    Ideia central:
    - A DFS tradicional segue o caminho até onde puder antes de voltar.
    - Aqui, impomos um limite de profundidade (parâmetro `limite`), evitando que a busca se aprofunde demais.
    - Os vizinhos são ordenados com base em similaridade com o nó atual, favorecendo caminhos "tematicamente coesos".

   

    Racional do limite:
    - Limitar a profundidade evita que a DFS vá longe demais em caminhos ruins.
    - Um limite pequeno (ex: 2) já oferece controle e evita explorações "exageradas".
    """
<<<<<<< HEAD

    pilha = [(no_inicial, 0)]          # Pilha para DFS (estrutura LIFO), armazenando também a profundidade atual
    visitados = set()                  # Conjunto de nós já visitados
    sequencia = []                     # Sequência final de visitação
=======
    pilha = [(no_inicial, 0)] # Pilha DFS, com tuplas (nó, profundidade atual)
    sequencia = []

    while pilha:
        no_atual, profundidade = pilha.pop() # Retira o último da pilha
>>>>>>> 61d64c88

    while pilha:
        no_atual, profundidade = pilha.pop()
        if no_atual not in visitados:
<<<<<<< HEAD
            visitados.add(no_atual)
            sequencia.append(no_atual)
=======
            visitados.add(no_atual) # Marca como visitado
            sequencia.append(no_atual) # Adiciona à sequência
>>>>>>> 61d64c88

            if profundidade < limite:
                # Seleciona vizinhos ainda não visitados
                vizinhos = [v for v in subgrafo.neighbors(no_atual) if v not in visitados]
                if vizinhos:
                    # Similaridade entre o nó atual e os vizinhos
                    similaridades = np.sum(matPaPe[no_atual] & matPaPe[vizinhos], axis=1)

                    # Ordena vizinhos pela similaridade decrescente (mais parecidos primeiro)
                    ordenados = [v for _, v in sorted(zip(similaridades, vizinhos), reverse=True)]

                    # Adiciona os vizinhos à pilha com profundidade incrementada (reversed para manter ordem no LIFO)
                    pilha.extend((v, profundidade + 1) for v in reversed(ordenados))

    return sequencia<|MERGE_RESOLUTION|>--- conflicted
+++ resolved
@@ -73,46 +73,28 @@
 
 def dfs_adaptado(subgrafo, no_inicial, matPaPe, limite=2):
     """
-<<<<<<< HEAD
-    Executa uma busca em profundidade (DFS) otimizada com profundidade limitada.
-=======
-    Executa uma busca em profundidade (DFS) com profundidade máxima controlada, priorizando a visita de vizinhos mais similares (com mais peças em comum).
->>>>>>> 61d64c88
+    Executa uma busca em profundidade (DFS) com profundidade máxima controlada,
+    priorizando a visita de vizinhos mais similares (com mais peças em comum).
 
-    Ideia central:
-    - A DFS tradicional segue o caminho até onde puder antes de voltar.
-    - Aqui, impomos um limite de profundidade (parâmetro `limite`), evitando que a busca se aprofunde demais.
-    - Os vizinhos são ordenados com base em similaridade com o nó atual, favorecendo caminhos "tematicamente coesos".
+    Args:
+        subgrafo: componente do grafo principal (NetworkX Graph).
+        no_inicial: vértice de partida.
+        visitados: conjunto compartilhado para marcar nós visitados globalmente.
+        matPaPe: matriz padrão x peça.
+        limite: profundidade máxima permitida.
 
-   
-
-    Racional do limite:
-    - Limitar a profundidade evita que a DFS vá longe demais em caminhos ruins.
-    - Um limite pequeno (ex: 2) já oferece controle e evita explorações "exageradas".
+    Returns:
+        Sequência de visita DFS (lista de padrões).
     """
-<<<<<<< HEAD
-
-    pilha = [(no_inicial, 0)]          # Pilha para DFS (estrutura LIFO), armazenando também a profundidade atual
-    visitados = set()                  # Conjunto de nós já visitados
-    sequencia = []                     # Sequência final de visitação
-=======
-    pilha = [(no_inicial, 0)] # Pilha DFS, com tuplas (nó, profundidade atual)
+    pilha = [(no_inicial, 0)]  # Pilha DFS, com tuplas (nó, profundidade atual)
     sequencia = []
 
     while pilha:
-        no_atual, profundidade = pilha.pop() # Retira o último da pilha
->>>>>>> 61d64c88
+        no_atual, profundidade = pilha.pop()  # Retira o último da pilha (LIFO)
 
-    while pilha:
-        no_atual, profundidade = pilha.pop()
         if no_atual not in visitados:
-<<<<<<< HEAD
-            visitados.add(no_atual)
-            sequencia.append(no_atual)
-=======
-            visitados.add(no_atual) # Marca como visitado
-            sequencia.append(no_atual) # Adiciona à sequência
->>>>>>> 61d64c88
+            visitados.add(no_atual)  # Marca como visitado
+            sequencia.append(no_atual)  # Adiciona à sequência
 
             if profundidade < limite:
                 # Seleciona vizinhos ainda não visitados
